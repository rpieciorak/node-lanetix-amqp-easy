--- conflicted
+++ resolved
@@ -32,10 +32,7 @@
     "amqplib": "^0.3.0",
     "amqplib-retry": "^1.0.2",
     "bluebird": "^2.6.2",
-<<<<<<< HEAD
     "death": "^0.1.0",
-=======
->>>>>>> a51def56
     "lodash.defaults": "^2.4.1"
   }
 }